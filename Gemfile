source :rubygems

gem 'travis-build',     :git => 'https://github.com/travis-ci/travis-build'
gem 'travis-support',   :git => 'https://github.com/travis-ci/travis-support'

gem 'celluloid',        :git => 'https://github.com/celluloid/celluloid'

gem 'vagrant',          :git => 'https://github.com/joshk/vagrant', :branch => '1-0-stable'
gem 'vagrant-vbguest'

gem 'thor',             '~> 0.14.6'

gem 'faraday',          '~> 0.7.5'
gem 'simple_states',    '0.1.0.pre2'
gem 'hashr',            '~> 0.0.18'
gem 'multi_json',       '~> 1.2.0'
gem 'json'
gem 'fog'

gem 'metriks'

# gem 'net-ssh',          '2.5.2' # 2.6.x has 1.9 specific code in key_factory.rb

platform :jruby do
  gem 'hot_bunnies',    '~> 1.4.0'
<<<<<<< HEAD
  gem 'net-ssh-shell',  :git => 'git://github.com/joshk/net-ssh-shell'
  gem 'jruby-openssl'#,  '~> 0.7.4'
=======
  gem 'jruby-openssl',  '~> 0.8.0'
>>>>>>> 2e26c12a
end

group :test do
  gem 'rake',           '~> 0.9.2'
  gem 'mocha',          '~> 0.11.0'
  gem 'rspec'
  gem 'simplecov',      '>= 0.4.0', :require => false
end
<|MERGE_RESOLUTION|>--- conflicted
+++ resolved
@@ -23,12 +23,7 @@
 
 platform :jruby do
   gem 'hot_bunnies',    '~> 1.4.0'
-<<<<<<< HEAD
-  gem 'net-ssh-shell',  :git => 'git://github.com/joshk/net-ssh-shell'
-  gem 'jruby-openssl'#,  '~> 0.7.4'
-=======
   gem 'jruby-openssl',  '~> 0.8.0'
->>>>>>> 2e26c12a
 end
 
 group :test do
