--- conflicted
+++ resolved
@@ -1,60 +1,3 @@
-<<<<<<< HEAD
-# require 'test_helper'
-#
-# STDOUT.sync = true
-#
-# class WorkerBuildTest < Test::Unit::TestCase
-#   include Travis::Worker
-#
-#   attr_reader :now, :shell, :worker, :job, :reporter
-#
-#   def setup
-#     super
-#
-#     config = { 'test' => { 'reporter' => { 'http' => { 'url' => 'http://sven:1234567890@travis-ci.org' } } } }
-#     Config.any_instance.stubs(:read).returns(config)
-#     Travis::Worker.stubs(:name).returns('the_worker')
-#
-#     @now = Time.now
-#     Time.stubs(:now).returns(now)
-#
-#     Travis::Worker.shell = Mock::Shell.new
-#
-#     @worker   = Workers::Resque.new(INCOMING_PAYLOADS['build:gem-release'])
-#     @job      = worker.job
-#     @reporter = worker.reporter
-#
-#     class << reporter # stubbing doesn't seem to work in a separate thread?
-#       def connection(*)
-#         Mock::HttpRequest.new
-#       end
-#     end
-#
-#   end
-#
-#   test 'running a build' do
-#     job.expects(:build!).with { job.send(:update, :log => 'log'); true }.returns(true)
-#     worker.work!
-#
-#     assert_messages [
-#       [:post, '/builds/1',     { :build => { :started_at => now, :queue => "builds" } }],
-#       [:post, '/builds/1/log', { :build => { :log => "Using worker: the_worker\\n\\n" } }],
-#       [:post, '/builds/1/log', { :build => { :log => 'log' } }],
-#       [:post, '/builds/1/log', { :build => { :log => "\\nDone. Build script exited with: 0\\n" } }],
-#       [:post, '/builds/1',     { :build => { :log => "Using worker: the_worker\\n\\nlog\\nDone. Build script exited with: 0\\n", :status => 0, :finished_at => now } }],
-#     ]
-#   end
-#
-#   protected
-#
-#     def assert_messages(messages)
-#       messages.each_with_index do |message, i|
-#         message[2].merge!(:_method=>:put, :msg_id => i)
-#         assert_equal message, Mock::HttpRequest.requests[i]
-#       end
-#     end
-# end
-=======
 require 'test_helper'
 
 STDOUT.sync = true
@@ -62,7 +5,7 @@
 class WorkerBuildTest < Test::Unit::TestCase
   include Travis::Worker
 
-  attr_reader :now, :shell, :worker, :job, :reporter
+  attr_reader :now, :worker, :job, :reporter
 
   def setup
     super
@@ -73,8 +16,6 @@
 
     @now = Time.now
     Time.stubs(:now).returns(now)
-
-    Travis::Worker.shell = Mock::Shell.new
 
     @worker   = Workers::Resque.new(INCOMING_PAYLOADS['build:gem-release'])
     @job      = worker.job
@@ -110,4 +51,3 @@
       end
     end
 end
->>>>>>> 8325e1e9
