--- conflicted
+++ resolved
@@ -1,11 +1,6 @@
 GIT
   remote: git://github.com/travis-ci/travis-build.git
-<<<<<<< HEAD
   revision: 2f3ca2f01935e1d287ff1010325b850e99307323
-=======
-  revision: a0f36b0710f90e3cd07f961b3f02b58e507396aa
-  ref: refactor-length-limit
->>>>>>> 6be37389
   specs:
     travis-build (0.2.0)
 
