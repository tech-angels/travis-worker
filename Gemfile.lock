--- conflicted
+++ resolved
@@ -23,11 +23,7 @@
 
 GIT
   remote: https://github.com/travis-ci/travis-build
-<<<<<<< HEAD
-  revision: 0ed5ed40a6f428eb6e81678e2776753ce53c2162
-=======
   revision: 02aa78bd56472c1ea130fe3f568b96bb12c90fdd
->>>>>>> 5cb5b424
   specs:
     travis-build (0.0.1)
 
