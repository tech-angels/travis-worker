--- conflicted
+++ resolved
@@ -1,6 +1,6 @@
 GIT
   remote: git://github.com/ruby-amqp/amq-client.git
-  revision: 29709115095432e0006beb7d03a9a38c5ab7f7bc
+  revision: 6da2e09cb083fc9a22d984ca5fd756779e1be096
   specs:
     amq-client (0.7.0.beta10.pre)
       amq-protocol (>= 0.7.0.alpha7)
@@ -14,7 +14,7 @@
 
 GIT
   remote: git://github.com/ruby-amqp/amqp.git
-  revision: 147b95f1797d4d1ce6ca17ed3753fe564858d94f
+  revision: fab3cfa48169a1ed6e1bfe1085eefa67093632c9
   specs:
     amqp (0.8.0.rc14.pre)
       amq-client (>= 0.7.0.beta9)
@@ -37,14 +37,11 @@
     columnize (0.3.3)
     erubis (2.6.6)
       abstract (>= 1.0.0)
-<<<<<<< HEAD
     eventmachine (0.12.10)
-=======
->>>>>>> 70e1161e
     faraday (0.7.3)
       addressable (~> 2.2.6)
       multipart-post (~> 1.1.0)
-      rack (>= 1.1.0, < 2)
+      rack (< 2, >= 1.1.0)
     ffi (1.0.9)
     hashie (1.0.0)
     i18n (0.5.0)
@@ -121,15 +118,11 @@
 
 DEPENDENCIES
   SystemTimer
-<<<<<<< HEAD
   amq-client!
   amq-protocol!
   amqp!
   evented-spec!
-  faraday
-=======
   faraday (~> 0.7.3)
->>>>>>> 70e1161e
   hashie
   minitest
   minitest_tu_shim
