GIT
  remote: https://github.com/celluloid/celluloid
  revision: cbe5d920d766df8228979cb0fe5758b8aaef5d4f
  specs:
    celluloid (0.13.0)
      facter (>= 1.6.12)
      timers (>= 1.0.0)

GIT
  remote: https://github.com/joshk/vagrant
  revision: d16043f691bea347f9615dfa966008bbc34dab2e
  branch: 1-0-stable
  specs:
    vagrant (1.0.3)
      archive-tar-minitar (= 0.5.2)
      childprocess (~> 0.3.1)
      erubis (~> 2.7.0)
      i18n (~> 0.6.0)
      json (~> 1.5)
      log4r (~> 1.1.9)
      net-scp (~> 1.0)
      net-ssh (~> 2.2)

GIT
  remote: https://github.com/travis-ci/travis-build
  revision: 03071a81cc25e81b424cdb9c8eee2128c2f8fcb8
  branch: sf-compile-sh
  specs:
    travis-build (0.0.1)

GIT
  remote: https://github.com/travis-ci/travis-support
  revision: a288008629ae7eab18c529008880d364daca82ce
  specs:
    travis-support (0.0.1)

GEM
  remote: http://rubygems.org/
  specs:
    activesupport (3.2.11)
      i18n (~> 0.6)
      multi_json (~> 1.0)
    addressable (2.3.2)
    archive-tar-minitar (0.5.2)
    atomic (1.0.1-java)
    avl_tree (1.1.3)
    bouncy-castle-java (1.5.0146.1)
    builder (3.1.4)
    childprocess (0.3.7)
      ffi (~> 1.0, >= 1.0.6)
    diff-lcs (1.1.3)
    erubis (2.7.0)
    excon (0.16.10)
    facter (1.6.17)
    faraday (0.7.6)
      addressable (~> 2.2)
      multipart-post (~> 1.1)
      rack (~> 1.1)
    ffi (1.3.1-java)
    fog (1.9.0)
      builder
      excon (~> 0.14)
      formatador (~> 0.2.0)
      mime-types
      multi_json (~> 1.0)
      net-scp (~> 1.0.4)
      net-ssh (>= 2.1.3)
      nokogiri (~> 1.5.0)
      ruby-hmac
    formatador (0.2.4)
    hashr (0.0.22)
    hitimes (1.1.1-java)
    hot_bunnies (1.4.0-java)
    i18n (0.6.1)
    jruby-openssl (0.8.2)
      bouncy-castle-java (>= 1.5.0146.1)
    json (1.7.6-java)
    log4r (1.1.10)
    metaclass (0.0.1)
    metriks (0.9.9.2)
      atomic (~> 1.0)
      avl_tree (~> 1.1.2)
      hitimes (~> 1.1)
    micromachine (1.0.4)
    mime-types (1.19)
    mocha (0.11.4)
      metaclass (~> 0.0.1)
    multi_json (1.2.0)
    multipart-post (1.1.5)
    net-scp (1.0.4)
      net-ssh (>= 1.99.1)
    net-ssh (2.6.3)
    nokogiri (1.5.6-java)
    rack (1.5.0)
    rake (0.9.6)
    rspec (2.12.0)
      rspec-core (~> 2.12.0)
      rspec-expectations (~> 2.12.0)
      rspec-mocks (~> 2.12.0)
    rspec-core (2.12.2)
    rspec-expectations (2.12.1)
      diff-lcs (~> 1.1.3)
    rspec-mocks (2.12.1)
    ruby-hmac (0.4.0)
    simple_states (0.1.0.pre2)
      activesupport
      hashr (~> 0.0.10)
    simplecov (0.7.1)
      multi_json (~> 1.0)
      simplecov-html (~> 0.7.1)
    simplecov-html (0.7.1)
    thor (0.14.6)
    timers (1.1.0)
    vagrant-vbguest (0.6.4)
      i18n (~> 0.6.0)
      log4r (~> 1.1.9)
      micromachine (~> 1.0.4)

PLATFORMS
  java

DEPENDENCIES
  celluloid!
  faraday (~> 0.7.5)
  fog
  hashr (~> 0.0.18)
  hot_bunnies (~> 1.4.0)
<<<<<<< HEAD
  jruby-openssl
=======
  jruby-openssl (~> 0.8.0)
>>>>>>> 58fd4d18
  json
  metriks
  mocha (~> 0.11.0)
  multi_json (~> 1.2.0)
  rake (~> 0.9.2)
  rspec
  simple_states (= 0.1.0.pre2)
  simplecov (>= 0.4.0)
  thor (~> 0.14.6)
  travis-build!
  travis-support!
  vagrant!
  vagrant-vbguest<|MERGE_RESOLUTION|>--- conflicted
+++ resolved
@@ -100,7 +100,7 @@
     rspec-core (2.12.2)
     rspec-expectations (2.12.1)
       diff-lcs (~> 1.1.3)
-    rspec-mocks (2.12.1)
+    rspec-mocks (2.12.2)
     ruby-hmac (0.4.0)
     simple_states (0.1.0.pre2)
       activesupport
@@ -125,11 +125,7 @@
   fog
   hashr (~> 0.0.18)
   hot_bunnies (~> 1.4.0)
-<<<<<<< HEAD
-  jruby-openssl
-=======
   jruby-openssl (~> 0.8.0)
->>>>>>> 58fd4d18
   json
   metriks
   mocha (~> 0.11.0)
