GIT
  remote: git://github.com/joshk/net-ssh-shell
  revision: 9a5bee577fd18b038d1818e2c323311845f71edf
  specs:
    net-ssh-shell (0.3.0.dev)
      net-ssh (~> 2.1)

GIT
  remote: https://github.com/joshk/vagrant
  revision: d16043f691bea347f9615dfa966008bbc34dab2e
  branch: 1-0-stable
  specs:
    vagrant (1.0.3)
      archive-tar-minitar (= 0.5.2)
      childprocess (~> 0.3.1)
      erubis (~> 2.7.0)
      i18n (~> 0.6.0)
      json (~> 1.5)
      log4r (~> 1.1.9)
      net-scp (~> 1.0)
      net-ssh (~> 2.2)

GIT
  remote: https://github.com/travis-ci/travis-build
<<<<<<< HEAD
  revision: 84f98b937d26a322d5325fac1fc707faf724af16
=======
  revision: 486121f54bf2e9d3fe992bee5bc45fe3d551f667
>>>>>>> 92f4764a
  specs:
    travis-build (0.2.0)

GIT
  remote: https://github.com/travis-ci/travis-support
  revision: e3e09d89fc8d86e89c4f1aeb4ff55214e00bd44b
  specs:
    travis-support (0.0.1)

GEM
  remote: http://rubygems.org/
  specs:
    activesupport (3.2.9)
      i18n (~> 0.6)
      multi_json (~> 1.0)
    addressable (2.3.2)
    archive-tar-minitar (0.5.2)
    bouncy-castle-java (1.5.0146.1)
    childprocess (0.3.6)
      ffi (~> 1.0, >= 1.0.6)
    diff-lcs (1.1.3)
    erubis (2.7.0)
    faraday (0.7.6)
      addressable (~> 2.2)
      multipart-post (~> 1.1)
      rack (~> 1.1)
    ffi (1.2.0-java)
    hashr (0.0.22)
    hot_bunnies (1.4.0-java)
<<<<<<< HEAD
    i18n (0.6.0)
=======
    i18n (0.6.1)
>>>>>>> 92f4764a
    jruby-openssl (0.7.7)
      bouncy-castle-java (>= 1.5.0146.1)
    json (1.7.5-java)
    log4r (1.1.10)
    metaclass (0.0.1)
    mocha (0.11.4)
      metaclass (~> 0.0.1)
    multi_json (1.2.0)
    multipart-post (1.1.5)
    net-scp (1.0.4)
      net-ssh (>= 1.99.1)
    net-ssh (2.6.2)
    rack (1.4.1)
    rake (0.9.6)
    rspec (2.12.0)
      rspec-core (~> 2.12.0)
      rspec-expectations (~> 2.12.0)
      rspec-mocks (~> 2.12.0)
    rspec-core (2.12.2)
    rspec-expectations (2.12.1)
      diff-lcs (~> 1.1.3)
    rspec-mocks (2.12.0)
    simple_states (0.1.0.pre2)
      activesupport
      hashr (~> 0.0.10)
    simplecov (0.7.1)
      multi_json (~> 1.0)
      simplecov-html (~> 0.7.1)
    simplecov-html (0.7.1)
    thor (0.14.6)
    vagrant-vbguest (0.5.1)

PLATFORMS
  java
  ruby

DEPENDENCIES
  faraday (~> 0.7.5)
  hashr (~> 0.0.18)
  hot_bunnies (~> 1.4.0)
  jruby-openssl (~> 0.7.4)
  json
  mocha (~> 0.11.0)
  multi_json (~> 1.2.0)
  net-ssh-shell!
  rake (~> 0.9.2)
  rspec
  simple_states (= 0.1.0.pre2)
  simplecov (>= 0.4.0)
  thor (~> 0.14.6)
  travis-build!
  travis-support!
  vagrant!
  vagrant-vbguest<|MERGE_RESOLUTION|>--- conflicted
+++ resolved
@@ -22,24 +22,20 @@
 
 GIT
   remote: https://github.com/travis-ci/travis-build
-<<<<<<< HEAD
-  revision: 84f98b937d26a322d5325fac1fc707faf724af16
-=======
-  revision: 486121f54bf2e9d3fe992bee5bc45fe3d551f667
->>>>>>> 92f4764a
+  revision: cfe455f0d6b598b368f9d1783511d3d68e6fdc76
   specs:
     travis-build (0.2.0)
 
 GIT
   remote: https://github.com/travis-ci/travis-support
-  revision: e3e09d89fc8d86e89c4f1aeb4ff55214e00bd44b
+  revision: cf916e10949db43ce6f2b6f86082b367f04acfcd
   specs:
     travis-support (0.0.1)
 
 GEM
   remote: http://rubygems.org/
   specs:
-    activesupport (3.2.9)
+    activesupport (3.2.11)
       i18n (~> 0.6)
       multi_json (~> 1.0)
     addressable (2.3.2)
@@ -53,27 +49,26 @@
       addressable (~> 2.2)
       multipart-post (~> 1.1)
       rack (~> 1.1)
-    ffi (1.2.0-java)
+    ffi (1.3.1)
+    ffi (1.3.1-java)
     hashr (0.0.22)
     hot_bunnies (1.4.0-java)
-<<<<<<< HEAD
-    i18n (0.6.0)
-=======
     i18n (0.6.1)
->>>>>>> 92f4764a
     jruby-openssl (0.7.7)
       bouncy-castle-java (>= 1.5.0146.1)
-    json (1.7.5-java)
+    json (1.7.6)
+    json (1.7.6-java)
     log4r (1.1.10)
     metaclass (0.0.1)
+    micromachine (1.0.4)
     mocha (0.11.4)
       metaclass (~> 0.0.1)
     multi_json (1.2.0)
     multipart-post (1.1.5)
     net-scp (1.0.4)
       net-ssh (>= 1.99.1)
-    net-ssh (2.6.2)
-    rack (1.4.1)
+    net-ssh (2.6.3)
+    rack (1.4.4)
     rake (0.9.6)
     rspec (2.12.0)
       rspec-core (~> 2.12.0)
@@ -82,7 +77,7 @@
     rspec-core (2.12.2)
     rspec-expectations (2.12.1)
       diff-lcs (~> 1.1.3)
-    rspec-mocks (2.12.0)
+    rspec-mocks (2.12.1)
     simple_states (0.1.0.pre2)
       activesupport
       hashr (~> 0.0.10)
@@ -91,7 +86,10 @@
       simplecov-html (~> 0.7.1)
     simplecov-html (0.7.1)
     thor (0.14.6)
-    vagrant-vbguest (0.5.1)
+    vagrant-vbguest (0.6.3)
+      i18n (~> 0.6.0)
+      log4r (~> 1.1.9)
+      micromachine (~> 1.0.4)
 
 PLATFORMS
   java
