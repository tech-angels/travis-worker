--- conflicted
+++ resolved
@@ -7,11 +7,7 @@
   let(:routing_key) { 'reporting.jobs.builds.jvmotp' }
   let(:queue)       { channel.queue(routing_key, :durable => true) }
   let(:reporting_exchange) { channel.exchange('reporting', :type => :topic, :durable => true) }
-<<<<<<< HEAD
-  let(:reporter)    { described_class.new('staging-1', connection.create_channel, routing_key) }
-=======
   let(:reporter)    { described_class.new('staging-1', connection.create_channel, connection.create_channel) }
->>>>>>> 3f0a9c8a
 
   include Travis::Serialization
 
