require 'yaml'
require 'hashr'
require 'socket'
require 'travis/worker/virtual_machine'

module Travis
  module Worker
    class Config < Hashr
      module Vms
        def count
         self[:count]
        end

        def name_prefix
          "travis-#{Travis::Worker.config.env}"
        end

        def names
          (1..count.to_i).map { |num| "#{name_prefix}-#{num}" }
        end

        def provision?
          !recipes.empty? && File.directory?(cookbooks)
        end
      end

      define :amqp      => { :username => 'guest', :password => 'guest', :host => 'localhost' },
             :heartbeat => { :interval => 10 },
             :log_level => :info,
             :queue     => 'builds.common',
             :logging_channel => 'reporting.jobs.logs',
<<<<<<< HEAD
             :shell     => { :buffer => 0 },
             :timeouts  => { :hard_limit => 3000, :before_install => 300, :install => 300, :before_script => 300, :script => 600, :after_script => 300, :after_success => 300, :after_failure => 300, :default => 300 },
             :vms       => { :count => 1, :_include => Vms },
             :limits    => { :log_length => 4 * 1024 * 1024 }
=======
             :shell     => { :buffer => 0.5 },
             :timeouts  => { :hard_limit => 3000 },
             :vms       => { :provider => 'virtual_box', :count => 1, :_include => Vms },
             :limits    => { :log_length => 4, :last_flushed => 10 }
>>>>>>> 58fd4d18

      def name
        @name ||= host.split('.').first
      end

      def names
        @names ||= VirtualMachine.provider.vm_names.map { |name| name.gsub(/^travis-/, '') }
      end
      
      def host
        @host ||= self[:host] || Socket.gethostname
      end

      def initialize
        super(read)
      end

      protected

        LOCATIONS = ['./config/', '~/.']

        def read
          local = read_yml(path)
          env   = local['env']
          local = local[env] || {}
          read_yml(path('base')).deep_merge(read_yml(path(env)).deep_merge(local.merge('env' => env)))
        end

        def read_yml(file_path)
          YAML.load_file(File.expand_path(file_path)) || {}
        end

        def config_filename(environment)
          ['worker', environment, 'yml'].compact.join('.')
        end

        def path(environment = nil)
          filename = config_filename(environment)
          paths    = LOCATIONS.map { |p| "#{p}#{filename}" }

          if existing_path = paths.detect { |p| File.exists?(p) }
            existing_path
          else
            raise "Could not find a configuration file. Valid paths are: #{paths.join(', ')}"
          end
        end
    end
  end
end<|MERGE_RESOLUTION|>--- conflicted
+++ resolved
@@ -29,17 +29,10 @@
              :log_level => :info,
              :queue     => 'builds.common',
              :logging_channel => 'reporting.jobs.logs',
-<<<<<<< HEAD
-             :shell     => { :buffer => 0 },
-             :timeouts  => { :hard_limit => 3000, :before_install => 300, :install => 300, :before_script => 300, :script => 600, :after_script => 300, :after_success => 300, :after_failure => 300, :default => 300 },
-             :vms       => { :count => 1, :_include => Vms },
-             :limits    => { :log_length => 4 * 1024 * 1024 }
-=======
              :shell     => { :buffer => 0.5 },
              :timeouts  => { :hard_limit => 3000 },
              :vms       => { :provider => 'virtual_box', :count => 1, :_include => Vms },
              :limits    => { :log_length => 4, :last_flushed => 10 }
->>>>>>> 58fd4d18
 
       def name
         @name ||= host.split('.').first
