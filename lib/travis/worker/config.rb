require 'yaml'
require 'hashr'
require 'socket'
require 'travis/worker/virtual_machine'

module Travis
  module Worker
    class Config < Hashr
      module Vms
        def count
         self[:count]
        end

        def name_prefix
          "travis-#{Travis::Worker.config.env}"
        end

        def names
          (1..count.to_i).map { |num| "#{name_prefix}-#{num}" }
        end

        def provision?
          !recipes.empty? && File.directory?(cookbooks)
        end
      end

      define :amqp      => { :username => 'guest', :password => 'guest', :host => 'localhost' },
             :heartbeat => { :interval => 10 },
             :log_level => :info,
             :queue     => 'builds.common',
             :shell     => { :buffer => 0 },
<<<<<<< HEAD
             :timeouts  => { :before_install => 300, :install => 300, :before_script => 300, :script => 600, :after_script => 120 },
=======
             :timeouts  => { :hard_limit => 2400, :before_install => 300, :install => 300, :before_script => 300, :script => 600, :after_script => 300 },
>>>>>>> 62d5bc11
             :vms       => { :provider => 'virtual_box', :count => 1, :_include => Vms },
             :limits    => { :log_length => 4 * 1024 * 1024 }

      def name
        @name ||= host.split('.').first
      end

      def host
        @host ||= Socket.gethostname
      end

      def names
        @names ||= VirtualMachine.provider.vm_names.map { |name| name.gsub(/^travis-/, '') }
      end

      def initialize
        super(read)
      end

      protected

        LOCATIONS = ['./config/', '~/.']

        def read
          local = read_yml(path)
          env   = local['env']
          local = local[env] || {}
          read_yml(path('base')).deep_merge(read_yml(path(env)).deep_merge(local.merge('env' => env)))
        end

        def read_yml(file_path)
          YAML.load_file(File.expand_path(file_path)) || {}
        end

        def config_filename(environment)
          ['worker', environment, 'yml'].compact.join('.')
        end

        def path(environment = nil)
          filename = config_filename(environment)
          paths    = LOCATIONS.map { |p| "#{p}#{filename}" }

          if existing_path = paths.detect { |p| File.exists?(p) }
            existing_path
          else
            raise "Could not find a configuration file. Valid paths are: #{paths.join(', ')}"
          end
        end
    end
  end
end<|MERGE_RESOLUTION|>--- conflicted
+++ resolved
@@ -29,11 +29,7 @@
              :log_level => :info,
              :queue     => 'builds.common',
              :shell     => { :buffer => 0 },
-<<<<<<< HEAD
-             :timeouts  => { :before_install => 300, :install => 300, :before_script => 300, :script => 600, :after_script => 120 },
-=======
              :timeouts  => { :hard_limit => 2400, :before_install => 300, :install => 300, :before_script => 300, :script => 600, :after_script => 300 },
->>>>>>> 62d5bc11
              :vms       => { :provider => 'virtual_box', :count => 1, :_include => Vms },
              :limits    => { :log_length => 4 * 1024 * 1024 }
 
