--- conflicted
+++ resolved
@@ -28,13 +28,8 @@
              :log_level => :info,
              :queue     => 'builds.common',
              :shell     => { :buffer => 0 },
-<<<<<<< HEAD
-             :timeouts  => { :before_install => 300, :install => 300, :before_script => 300, :script => 600, :after_script => 120 },
+             :timeouts  => { :hard_limit => 2400, :before_install => 300, :install => 300, :before_script => 300, :script => 600, :after_script => 120 },
              :vms       => { :provider => 'virtual_box', :count => 1, :_include => Vms },
-=======
-             :timeouts  => { :hard_limit => 2400, :before_install => 300, :install => 300, :before_script => 300, :script => 600, :after_script => 120 },
-             :vms       => { :count => 1, :_include => Vms },
->>>>>>> c10c0cc1
              :limits    => { :log_length => 4 * 1024 * 1024 }
 
       def name
