<<<<<<< HEAD
require 'simple_states'
=======
require 'travis/build'
require 'multi_json'
require 'hashr'
require 'hot_bunnies'
require 'thread'
>>>>>>> a20ef86c

module Travis
  module Worker

    # Represents a single Worker which is bound to a single VM instance.
    class Worker
      include SimpleStates
      include Util::Logging

      states :created, :booting, :waiting, :working, :stopped

      event :boot,   :from => :created, :to => :waiting
      event :work,   :from => :waiting, :to => :waiting
      event :stop,   :to => :stopped

      # Required by SimpleStates
      attr_accessor :state


      # Returns the MessageHub used to subscribe to the builds queue.
      attr_reader :builds_hub

      # Returns the virtual machine used exclusivly by this worker.
      attr_reader :virtual_machine

      # Returns the current job payload being processed.
      attr_reader :job_payload

      # Returns the reason (Symbol) that the worker was stopped.
      attr_reader :stopped_reason

      # Returns the last error if the last job resulted in an error.
      attr_reader :last_error


      # Instantiates a new worker.
      #
      # builds_hub      - The MessagingHub used to subscribe to the builds queue.
      # virtual_machine - The virtual machine to be used by the worker.
      def initialize(builds_hub, virtual_machine)
        @builds_hub = builds_hub
        @virtual_machine = virtual_machine
      end

      # Boots the worker by preparing the VM and subscribing to the builds queue.
      #
      # Returns self.
      def boot
        self.state = :booting
        virtual_machine.prepare
        builds_hub.subscribe(:ack => true, :blocking => false) do |meta, payload|
          work(meta, payload)
        end
        self
      end

      # Processes a build message payload.
      #
      # This method also changes the state of the Worker to :workering while processing the
      # job, and saves the current payload to job_payload for introspection during the
      # build process.
      #
      # Returns true if the job was processed successfully.
      def work(metadata, payload)
        start(payload)
        process(payload)
        finish(metadata)
        true
      rescue Errno::ECONNREFUSED, Exception => error
        error(error, metadata)
        false
      end

      # Stops the worker by cancelling the builds queue subscription.
      def stop
        builds_hub.cancel_subscription if builds_hub
      end


      protected

<<<<<<< HEAD
        def start(payload)
          self.state = :working
          @job_payload = payload
=======
        # Internal: Creates a job from the payload and executes it.
        #
        # payload - The job payload.
        def create_job_and_work(payload)
          announce("Handling Job payload : #{payload.inspect}")

          http = Build::Connection::Http.new(Travis::Worker.config) # could probably reuse this connection, no?
          job = Build::Job.runner(virtual_machine, http, payload, Reporter.new)
          job.run

          announce("Job Complete")
>>>>>>> a20ef86c
        end

        def finish(metadata)
          @job_payload = nil
          metadata.ack
        end

        def error(error, metadata = nil)
          announce_error

          metadata.ack(:requeue => true) if metadata

          @stopped_reason = :fatal_error
          @last_error = error

          stop
        end

        def process(payload)
          Job.create(decode(payload), virtual_machine).work!
        end

        def decode(payload)
          Hashr.new(MultiJson.decode(payload))
        end
    end

  end
end<|MERGE_RESOLUTION|>--- conflicted
+++ resolved
@@ -1,12 +1,6 @@
-<<<<<<< HEAD
+require 'travis/build'
 require 'simple_states'
-=======
-require 'travis/build'
 require 'multi_json'
-require 'hashr'
-require 'hot_bunnies'
-require 'thread'
->>>>>>> a20ef86c
 
 module Travis
   module Worker
@@ -88,23 +82,9 @@
 
       protected
 
-<<<<<<< HEAD
         def start(payload)
           self.state = :working
-          @job_payload = payload
-=======
-        # Internal: Creates a job from the payload and executes it.
-        #
-        # payload - The job payload.
-        def create_job_and_work(payload)
-          announce("Handling Job payload : #{payload.inspect}")
-
-          http = Build::Connection::Http.new(Travis::Worker.config) # could probably reuse this connection, no?
-          job = Build::Job.runner(virtual_machine, http, payload, Reporter.new)
-          job.run
-
-          announce("Job Complete")
->>>>>>> a20ef86c
+          @job_payload = decode(payload)
         end
 
         def finish(metadata)
@@ -123,8 +103,17 @@
           stop
         end
 
+        # Internal: Creates a job from the payload and executes it.
+        #
+        # payload - The job payload.
         def process(payload)
-          Job.create(decode(payload), virtual_machine).work!
+          announce("Handling Job payload : #{payload.inspect}")
+
+          http = Build::Connection::Http.new(Travis::Worker.config) # could probably reuse this connection, no?
+          job = Build::Job.runner(virtual_machine, http, payload, Reporter.new)
+          job.run
+
+          announce("Job Complete")
         end
 
         def decode(payload)
