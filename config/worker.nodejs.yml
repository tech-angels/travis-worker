--- conflicted
+++ resolved
@@ -2,13 +2,8 @@
 shell:
   buffer: 2.0
 timeouts:
-<<<<<<< HEAD
-  install: 380
-  before_script: 380
-=======
   install: 600
   before_script: 600
->>>>>>> 4363a5c4
   script: 720
 vms:
   count: 5
